--- conflicted
+++ resolved
@@ -54,12 +54,9 @@
     chapters:
     # - file: s3_ai_workflows/README
     - file: s3_ai_workflows/testbed_and_tatm
-<<<<<<< HEAD
     - file: s3_ai_workflows/nemo_workflow
-=======
     - file: s3_ai_workflows/scalable_vision_workflows
     - file: s3_ai_workflows/get_hf_model
->>>>>>> 6390dd5a
   - caption: Neuro AI Workflows
     numbered: true
     chapters:
